package transport

import (
	"bufio"
	"bytes"
	"context"
	"encoding/json"
	"errors"
	"fmt"
	"io"
	"mime"
	"net/http"
	"net/url"
	"strings"
	"sync"
	"sync/atomic"
	"time"

	"github.com/mark3labs/mcp-go/mcp"
)

type StreamableHTTPCOption func(*StreamableHTTP)

func WithHTTPHeaders(headers map[string]string) StreamableHTTPCOption {
	return func(sc *StreamableHTTP) {
		sc.headers = headers
	}
}

func WithHTTPHeaderFunc(headerFunc HTTPHeaderFunc) StreamableHTTPCOption {
	return func(sc *StreamableHTTP) {
		sc.headerFunc = headerFunc
	}
}

// WithHTTPTimeout sets the timeout for a HTTP request and stream.
func WithHTTPTimeout(timeout time.Duration) StreamableHTTPCOption {
	return func(sc *StreamableHTTP) {
		sc.httpClient.Timeout = timeout
	}
}

// WithOAuth enables OAuth authentication for the client.
func WithOAuth(config OAuthConfig) StreamableHTTPCOption {
	return func(sc *StreamableHTTP) {
		sc.oauthHandler = NewOAuthHandler(config)
	}
}

// StreamableHTTP implements Streamable HTTP transport.
//
// It transmits JSON-RPC messages over individual HTTP requests. One message per request.
// The HTTP response body can either be a single JSON-RPC response,
// or an upgraded SSE stream that concludes with a JSON-RPC response for the same request.
//
// https://modelcontextprotocol.io/specification/2025-03-26/basic/transports
//
// The current implementation does not support the following features:
//   - batching
//   - continuously listening for server notifications when no request is in flight
//     (https://modelcontextprotocol.io/specification/2025-03-26/basic/transports#listening-for-messages-from-the-server)
//   - resuming stream
//     (https://modelcontextprotocol.io/specification/2025-03-26/basic/transports#resumability-and-redelivery)
//   - server -> client request
type StreamableHTTP struct {
	baseURL    *url.URL
	httpClient *http.Client
	headers    map[string]string
	headerFunc HTTPHeaderFunc

	sessionID atomic.Value // string

	notificationHandler func(mcp.JSONRPCNotification)
	notifyMu            sync.RWMutex

	closed chan struct{}
	
	// OAuth support
	oauthHandler *OAuthHandler
}

// NewStreamableHTTP creates a new Streamable HTTP transport with the given base URL.
// Returns an error if the URL is invalid.
func NewStreamableHTTP(baseURL string, options ...StreamableHTTPCOption) (*StreamableHTTP, error) {
	parsedURL, err := url.Parse(baseURL)
	if err != nil {
		return nil, fmt.Errorf("invalid URL: %w", err)
	}

	smc := &StreamableHTTP{
		baseURL:    parsedURL,
		httpClient: &http.Client{},
		headers:    make(map[string]string),
		closed:     make(chan struct{}),
	}
	smc.sessionID.Store("") // set initial value to simplify later usage

	for _, opt := range options {
		opt(smc)
	}

	return smc, nil
}

// Start initiates the HTTP connection to the server.
func (c *StreamableHTTP) Start(ctx context.Context) error {
	// For Streamable HTTP, we don't need to establish a persistent connection
	return nil
}

// Close closes the all the HTTP connections to the server.
func (c *StreamableHTTP) Close() error {
	select {
	case <-c.closed:
		return nil
	default:
	}
	// Cancel all in-flight requests
	close(c.closed)

	sessionId := c.sessionID.Load().(string)
	if sessionId != "" {
		c.sessionID.Store("")

		// notify server session closed
		go func() {
			ctx, cancel := context.WithTimeout(context.Background(), 5*time.Second)
			defer cancel()
			req, err := http.NewRequestWithContext(ctx, http.MethodDelete, c.baseURL.String(), nil)
			if err != nil {
				fmt.Printf("failed to create close request\n: %v", err)
				return
			}
			req.Header.Set(headerKeySessionID, sessionId)
			res, err := c.httpClient.Do(req)
			if err != nil {
				fmt.Printf("failed to send close request\n: %v", err)
				return
			}
			res.Body.Close()
		}()
	}

	return nil
}

const (
	headerKeySessionID = "Mcp-Session-Id"
)

// ErrOAuthAuthorizationRequired is a sentinel error for OAuth authorization required
var ErrOAuthAuthorizationRequired = errors.New("no valid token available, authorization required")

// OAuthAuthorizationRequiredError is returned when OAuth authorization is required
type OAuthAuthorizationRequiredError struct {
	Handler *OAuthHandler
}

func (e *OAuthAuthorizationRequiredError) Error() string {
	return ErrOAuthAuthorizationRequired.Error()
}

func (e *OAuthAuthorizationRequiredError) Unwrap() error {
	return ErrOAuthAuthorizationRequired
}

// SendRequest sends a JSON-RPC request to the server and waits for a response.
// Returns the raw JSON response message or an error if the request fails.
func (c *StreamableHTTP) SendRequest(
	ctx context.Context,
	request JSONRPCRequest,
) (*JSONRPCResponse, error) {

	// Create a combined context that could be canceled when the client is closed
	newCtx, cancel := context.WithCancel(ctx)
	defer cancel()
	go func() {
		select {
		case <-c.closed:
			cancel()
		case <-newCtx.Done():
			// The original context was canceled, no need to do anything
		}
	}()
	ctx = newCtx

	// Marshal request
	requestBody, err := json.Marshal(request)
	if err != nil {
		return nil, fmt.Errorf("failed to marshal request: %w", err)
	}

	// Create HTTP request
	req, err := http.NewRequestWithContext(ctx, http.MethodPost, c.baseURL.String(), bytes.NewReader(requestBody))
	if err != nil {
		return nil, fmt.Errorf("failed to create request: %w", err)
	}

	// Set headers
	req.Header.Set("Content-Type", "application/json")
	req.Header.Set("Accept", "application/json, text/event-stream")
	sessionID := c.sessionID.Load()
	if sessionID != "" {
		req.Header.Set(headerKeySessionID, sessionID.(string))
	}
	for k, v := range c.headers {
		req.Header.Set(k, v)
	}
<<<<<<< HEAD
	
	// Add OAuth authorization if configured
	if c.oauthHandler != nil {
		authHeader, err := c.oauthHandler.GetAuthorizationHeader(ctx)
		if err != nil {
			// If we get an authorization error, return a specific error that can be handled by the client
			if err.Error() == "no valid token available, authorization required" {
				return nil, &OAuthAuthorizationRequiredError{
					Handler: c.oauthHandler,
				}
			}
			return nil, fmt.Errorf("failed to get authorization header: %w", err)
		}
		req.Header.Set("Authorization", authHeader)
=======
	if c.headerFunc != nil {
		for k, v := range c.headerFunc(ctx) {
			req.Header.Set(k, v)
		}
>>>>>>> e85c62ed
	}

	// Send request
	resp, err := c.httpClient.Do(req)
	if err != nil {
		return nil, fmt.Errorf("failed to send request: %w", err)
	}
	defer resp.Body.Close()

	// Check if we got an error response
	if resp.StatusCode != http.StatusOK && resp.StatusCode != http.StatusAccepted {
		// handle session closed
		if resp.StatusCode == http.StatusNotFound {
			c.sessionID.CompareAndSwap(sessionID, "")
			return nil, fmt.Errorf("session terminated (404). need to re-initialize")
		}
		
		// Handle OAuth unauthorized error
		if resp.StatusCode == http.StatusUnauthorized && c.oauthHandler != nil {
			return nil, &OAuthAuthorizationRequiredError{
				Handler: c.oauthHandler,
			}
		}

		// handle error response
		var errResponse JSONRPCResponse
		body, _ := io.ReadAll(resp.Body)
		if err := json.Unmarshal(body, &errResponse); err == nil {
			return &errResponse, nil
		}
		return nil, fmt.Errorf("request failed with status %d: %s", resp.StatusCode, body)
	}

	if request.Method == string(mcp.MethodInitialize) {
		// saved the received session ID in the response
		// empty session ID is allowed
		if sessionID := resp.Header.Get(headerKeySessionID); sessionID != "" {
			c.sessionID.Store(sessionID)
		}
	}

	// Handle different response types
	mediaType, _, _ := mime.ParseMediaType(resp.Header.Get("Content-Type"))
	switch mediaType {
	case "application/json":
		// Single response
		var response JSONRPCResponse
		if err := json.NewDecoder(resp.Body).Decode(&response); err != nil {
			return nil, fmt.Errorf("failed to decode response: %w", err)
		}

		// should not be a notification
		if response.ID.IsNil() {
			return nil, fmt.Errorf("response should contain RPC id: %v", response)
		}

		return &response, nil

	case "text/event-stream":
		// Server is using SSE for streaming responses
		return c.handleSSEResponse(ctx, resp.Body)

	default:
		return nil, fmt.Errorf("unexpected content type: %s", resp.Header.Get("Content-Type"))
	}
}

// handleSSEResponse processes an SSE stream for a specific request.
// It returns the final result for the request once received, or an error.
func (c *StreamableHTTP) handleSSEResponse(ctx context.Context, reader io.ReadCloser) (*JSONRPCResponse, error) {

	// Create a channel for this specific request
	responseChan := make(chan *JSONRPCResponse, 1)

	ctx, cancel := context.WithCancel(ctx)
	defer cancel()

	// Start a goroutine to process the SSE stream
	go func() {
		// only close responseChan after readingSSE()
		defer close(responseChan)

		c.readSSE(ctx, reader, func(event, data string) {

			// (unsupported: batching)

			var message JSONRPCResponse
			if err := json.Unmarshal([]byte(data), &message); err != nil {
				fmt.Printf("failed to unmarshal message: %v\n", err)
				return
			}

			// Handle notification
			if message.ID.IsNil() {
				var notification mcp.JSONRPCNotification
				if err := json.Unmarshal([]byte(data), &notification); err != nil {
					fmt.Printf("failed to unmarshal notification: %v\n", err)
					return
				}
				c.notifyMu.RLock()
				if c.notificationHandler != nil {
					c.notificationHandler(notification)
				}
				c.notifyMu.RUnlock()
				return
			}

			responseChan <- &message
		})
	}()

	// Wait for the response or context cancellation
	select {
	case response := <-responseChan:
		if response == nil {
			return nil, fmt.Errorf("unexpected nil response")
		}
		return response, nil
	case <-ctx.Done():
		return nil, ctx.Err()
	}
}

// readSSE reads the SSE stream(reader) and calls the handler for each event and data pair.
// It will end when the reader is closed (or the context is done).
func (c *StreamableHTTP) readSSE(ctx context.Context, reader io.ReadCloser, handler func(event, data string)) {
	defer reader.Close()

	br := bufio.NewReader(reader)
	var event, data string

	for {
		select {
		case <-ctx.Done():
			return
		default:
			line, err := br.ReadString('\n')
			if err != nil {
				if err == io.EOF {
					// Process any pending event before exit
					if event != "" && data != "" {
						handler(event, data)
					}
					return
				}
				select {
				case <-ctx.Done():
					return
				default:
					fmt.Printf("SSE stream error: %v\n", err)
					return
				}
			}

			// Remove only newline markers
			line = strings.TrimRight(line, "\r\n")
			if line == "" {
				// Empty line means end of event
				if event != "" && data != "" {
					handler(event, data)
					event = ""
					data = ""
				}
				continue
			}

			if strings.HasPrefix(line, "event:") {
				event = strings.TrimSpace(strings.TrimPrefix(line, "event:"))
			} else if strings.HasPrefix(line, "data:") {
				data = strings.TrimSpace(strings.TrimPrefix(line, "data:"))
			}
		}
	}
}

func (c *StreamableHTTP) SendNotification(ctx context.Context, notification mcp.JSONRPCNotification) error {

	// Marshal request
	requestBody, err := json.Marshal(notification)
	if err != nil {
		return fmt.Errorf("failed to marshal notification: %w", err)
	}

	// Create HTTP request
	req, err := http.NewRequestWithContext(ctx, http.MethodPost, c.baseURL.String(), bytes.NewReader(requestBody))
	if err != nil {
		return fmt.Errorf("failed to create request: %w", err)
	}

	// Set headers
	req.Header.Set("Content-Type", "application/json")
	req.Header.Set("Accept", "application/json, text/event-stream")
	if sessionID := c.sessionID.Load(); sessionID != "" {
		req.Header.Set(headerKeySessionID, sessionID.(string))
	}
	for k, v := range c.headers {
		req.Header.Set(k, v)
	}
<<<<<<< HEAD
	
	// Add OAuth authorization if configured
	if c.oauthHandler != nil {
		authHeader, err := c.oauthHandler.GetAuthorizationHeader(ctx)
		if err != nil {
			// If we get an authorization error, return a specific error that can be handled by the client
			if errors.Is(err, ErrOAuthAuthorizationRequired) {
				return &OAuthAuthorizationRequiredError{
					Handler: c.oauthHandler,
				}
			}
			return fmt.Errorf("failed to get authorization header: %w", err)
		}
		req.Header.Set("Authorization", authHeader)
=======
	if c.headerFunc != nil {
		for k, v := range c.headerFunc(ctx) {
			req.Header.Set(k, v)
		}
>>>>>>> e85c62ed
	}

	// Send request
	resp, err := c.httpClient.Do(req)
	if err != nil {
		return fmt.Errorf("failed to send request: %w", err)
	}
	defer resp.Body.Close()

	if resp.StatusCode != http.StatusOK && resp.StatusCode != http.StatusAccepted {
		// Handle OAuth unauthorized error
		if resp.StatusCode == http.StatusUnauthorized && c.oauthHandler != nil {
			return &OAuthAuthorizationRequiredError{
				Handler: c.oauthHandler,
			}
		}
		
		body, _ := io.ReadAll(resp.Body)
		return fmt.Errorf(
			"notification failed with status %d: %s",
			resp.StatusCode,
			body,
		)
	}

	return nil
}

func (c *StreamableHTTP) SetNotificationHandler(handler func(mcp.JSONRPCNotification)) {
	c.notifyMu.Lock()
	defer c.notifyMu.Unlock()
	c.notificationHandler = handler
}

func (c *StreamableHTTP) GetSessionId() string {
	return c.sessionID.Load().(string)
}

// GetOAuthHandler returns the OAuth handler if configured
func (c *StreamableHTTP) GetOAuthHandler() *OAuthHandler {
	return c.oauthHandler
}

// IsOAuthEnabled returns true if OAuth is enabled
func (c *StreamableHTTP) IsOAuthEnabled() bool {
	return c.oauthHandler != nil
}<|MERGE_RESOLUTION|>--- conflicted
+++ resolved
@@ -206,8 +206,7 @@
 	for k, v := range c.headers {
 		req.Header.Set(k, v)
 	}
-<<<<<<< HEAD
-	
+  
 	// Add OAuth authorization if configured
 	if c.oauthHandler != nil {
 		authHeader, err := c.oauthHandler.GetAuthorizationHeader(ctx)
@@ -221,12 +220,12 @@
 			return nil, fmt.Errorf("failed to get authorization header: %w", err)
 		}
 		req.Header.Set("Authorization", authHeader)
-=======
+  }
+  
 	if c.headerFunc != nil {
 		for k, v := range c.headerFunc(ctx) {
 			req.Header.Set(k, v)
 		}
->>>>>>> e85c62ed
 	}
 
 	// Send request
@@ -425,7 +424,6 @@
 	for k, v := range c.headers {
 		req.Header.Set(k, v)
 	}
-<<<<<<< HEAD
 	
 	// Add OAuth authorization if configured
 	if c.oauthHandler != nil {
@@ -440,12 +438,12 @@
 			return fmt.Errorf("failed to get authorization header: %w", err)
 		}
 		req.Header.Set("Authorization", authHeader)
-=======
+  }
+   
 	if c.headerFunc != nil {
 		for k, v := range c.headerFunc(ctx) {
 			req.Header.Set(k, v)
 		}
->>>>>>> e85c62ed
 	}
 
 	// Send request
